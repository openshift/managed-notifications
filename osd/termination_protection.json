{
<<<<<<< HEAD
  "severity": "Warning",
  "service_name": "SREManualAction",
  "summary": "Action required: Disable termination protection on cluster instances",
  "_tags": ["t_config"],
  "description": "Your cluster is attempting to drain and replace worker node(s) `${NODE}` but cannot remove them due to EC2 termination protection being applied to the instances. Please modify the `disableApiTermination` instance attribute to allow the instances to be properly terminated and replaced. For more information, please review AWS documentation: https://docs.aws.amazon.com/AWSEC2/latest/UserGuide/terminating-instances.html .",
  "internal_only": false
=======
    "severity": "Warning",
    "service_name": "SREManualAction",
    "summary": "Action required: Disable termination protection on cluster instances",
    "description": "Your cluster is attempting to drain and replace `${NODE_TYPE}` node(s) `${NODE}` but cannot remove them due to EC2 termination protection being applied to the instances. Please modify the `disableApiTermination` instance attribute to allow the instances to be properly terminated and replaced. For more information, please review AWS documentation: https://docs.aws.amazon.com/AWSEC2/latest/UserGuide/terminating-instances.html .",
    "internal_only": false
>>>>>>> 7cd54947
}<|MERGE_RESOLUTION|>--- conflicted
+++ resolved
@@ -1,16 +1,8 @@
 {
-<<<<<<< HEAD
-  "severity": "Warning",
-  "service_name": "SREManualAction",
-  "summary": "Action required: Disable termination protection on cluster instances",
-  "_tags": ["t_config"],
-  "description": "Your cluster is attempting to drain and replace worker node(s) `${NODE}` but cannot remove them due to EC2 termination protection being applied to the instances. Please modify the `disableApiTermination` instance attribute to allow the instances to be properly terminated and replaced. For more information, please review AWS documentation: https://docs.aws.amazon.com/AWSEC2/latest/UserGuide/terminating-instances.html .",
-  "internal_only": false
-=======
     "severity": "Warning",
     "service_name": "SREManualAction",
+    "_tags": ["t_config"],
     "summary": "Action required: Disable termination protection on cluster instances",
     "description": "Your cluster is attempting to drain and replace `${NODE_TYPE}` node(s) `${NODE}` but cannot remove them due to EC2 termination protection being applied to the instances. Please modify the `disableApiTermination` instance attribute to allow the instances to be properly terminated and replaced. For more information, please review AWS documentation: https://docs.aws.amazon.com/AWSEC2/latest/UserGuide/terminating-instances.html .",
     "internal_only": false
->>>>>>> 7cd54947
 }